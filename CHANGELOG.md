--- conflicted
+++ resolved
@@ -6,12 +6,9 @@
  * Added ability to download level3 data for lyra Light Curve along with corresponding tests.
  * Added support for gzipped FITS files.
  * Add STEREO HI Map subclass and color maps.
-<<<<<<< HEAD
  * Map.rotate() no longer crops any image data.
  * For accuracy, default Map.rotate() transformation is set to bi-quartic.
-=======
  * CD matrix now updated, if present, when Map pixel size is changed.
->>>>>>> 78a91aa1
 
 0.5.0
 -----
