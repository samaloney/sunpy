--- conflicted
+++ resolved
@@ -188,15 +188,10 @@
             params.update(matplot_args)
             
             # Use contour for contour data, and imshow otherwise
-<<<<<<< HEAD
-            if isinstance(m, RHESSIMap):
+            if isinstance(m, RHESSIMap) or (m.alpha == 0):
                 # Set data with values <= 0 to transparent
                 contour_data = np.ma.masked_array(m, mask=(m <= 0))
                 plt.contourf(contour_data, **params)
-=======
-            if (isinstance(m, RHESSIMap) or (m.alpha == 0)):
-                plt.contourf(m, **params)
->>>>>>> eb2ecb8b
             else:
                 plt.imshow(m, **params)
         
